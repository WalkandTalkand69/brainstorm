#!/usr/bin/env python
# coding=utf-8

from __future__ import division, print_function, unicode_literals
from brainstorm.utils import LayerValidationError
from brainstorm.structure.architecture import Connection
from brainstorm.layers import InputLayerImpl
from brainstorm.layers.base_layer import get_layer_class_from_typename
from brainstorm.layers.classification_layer import ClassificationLayerImpl
from brainstorm.layers.fully_connected_layer import FullyConnectedLayerImpl
from brainstorm.layers.squared_difference_layer import \
    SquaredDifferenceLayerImpl
from brainstorm.layers.binomial_cross_entropy_layer import \
    BinomialCrossEntropyLayerImpl

from .helpers import run_gradients_test, run_deltas_test, set_up_layer, \
    HANDLER, approx_fprime
import numpy as np
from brainstorm.structure.shapes import ShapeTemplate
from brainstorm.layers.rnn_layer import RnnLayerImpl
from brainstorm.layers.noop_layer import NoOpLayerImpl
from brainstorm.layers.loss_layer import LossLayerImpl
from brainstorm.layers.lstm_layer import LstmLayerImpl
<<<<<<< HEAD
from brainstorm.layers.lstm_layer_opt import LstmOptLayerImpl
=======
from brainstorm.layers.mask_layer import MaskLayerImpl
from brainstorm.layers.convolution_layer_2d import ConvolutionLayer2DImpl
>>>>>>> 9b913e97

import pytest

np.random.seed(1234)

NO_CON = set()


def noop_layer(spec):
    in_shapes = {'default': ShapeTemplate('T', 'B', 5)}
    layer = NoOpLayerImpl('NoOpLayer', in_shapes, NO_CON, NO_CON)
    return layer, spec


def loss_layer(spec):
    in_shapes = {'default': ShapeTemplate('T', 'B', 5)}
    layer = LossLayerImpl('LossLayer', in_shapes, NO_CON, NO_CON)
    return layer, spec


def fully_connected_layer(spec):
    in_shapes = {'default': ShapeTemplate('T', 'B', 5)}
    layer = FullyConnectedLayerImpl('FullyConnectedLayer', in_shapes,
                                    NO_CON, NO_CON,
                                    size=4,
                                    activation_function=spec['act_func'])
    return layer, spec


def squared_difference_layer(spec):
    in_shapes = {'inputs_1': ShapeTemplate('T', 'B', 3, 2),
                 'inputs_2': ShapeTemplate('T', 'B', 3, 2)
                 }

    layer = SquaredDifferenceLayerImpl('SquaredDifferenceLayer',
                                       in_shapes, NO_CON, NO_CON)
    return layer, spec


def binomial_crossentropy_layer(spec):
    time_steps = spec.get('time_steps', 3)
    batch_size = spec.get('batch_size', 2)
    size = 5
    shape = (time_steps, batch_size, size)
    default = np.random.rand(*shape)
    targets = np.random.randint(0, 2, shape)
    in_shapes = {'default': ShapeTemplate('T', 'B', size),
                 'targets': ShapeTemplate('T', 'B', size)}

    layer = BinomialCrossEntropyLayerImpl('BinomialCrossEntropyError',
                                          in_shapes, NO_CON, NO_CON)

    spec['default'] = default
    spec['targets'] = targets
    spec['skip_inputs'] = ['targets']
    return layer, spec


def classification_layer(spec):
    time_steps = spec.get('time_steps', 3)
    batch_size = spec.get('batch_size', 2)
    feature_dim = 5
    shape = (time_steps, batch_size, 1)
    targets = np.random.randint(0, feature_dim, shape)
    in_shapes = {'default': ShapeTemplate('T', 'B', feature_dim),
                 'targets': ShapeTemplate('T', 'B', 1)}

    layer = ClassificationLayerImpl('ClassificationLayer', in_shapes, NO_CON,
                                    NO_CON, size=feature_dim)

    spec['skip_inputs'] = ['targets']
    spec['skip_outputs'] = ['output']
    spec['target'] = targets
    return layer, spec


def rnn_layer(spec):
    layer = RnnLayerImpl('RnnLayer',
                         {'default': ShapeTemplate('T', 'B', 5)},
                         NO_CON, NO_CON,
                         size=7,
                         activation_function=spec['act_func'])
    return layer, spec


def lstm_layer(spec):
    layer = LstmLayerImpl('LstmLayer',
                          {'default': ShapeTemplate('T', 'B', 5)},
                          NO_CON, NO_CON,
                          size=7,
<<<<<<< HEAD
                          activation_function='tanh')
    return layer, {}

def lstm_opt_layer():
    layer = LstmOptLayerImpl('LstmOptLayer',
                          {'default': ShapeTemplate('T', 'B', 5)},
                          NO_CON, NO_CON,
                          size=7,
                          activation_function='tanh')
    return layer, {}
=======
                          activation_function=spec['act_func'])
    return layer, spec


def mask_layer(spec):
    layer = MaskLayerImpl('MaskLayer',
                          {'default': ShapeTemplate('T', 'B', 3, 2),
                           'mask': ShapeTemplate('T', 'B', 1)},
                          NO_CON, NO_CON)
    spec['skip_inputs'] = ['mask']
    return layer, spec


def convolution_layer_2d(spec, input_shape=(1, 4, 4),
                         num_filters=1, kernel_size=(2, 2), stride=(1, 1)):
    x = ShapeTemplate('T', 'B', *input_shape)
    layer = ConvolutionLayer2DImpl('ConvolutionLayer2D', {'default': x},
                                   NO_CON, NO_CON, num_filters=num_filters,
                                   kernel_size=kernel_size, stride=stride,
                                   activation_function=spec['act_func'])
    return layer, spec


def convolution_layer_2d_a(spec):
    return convolution_layer_2d(spec, input_shape=(2, 3, 4))


def convolution_layer_2d_b(spec):
    return convolution_layer_2d(spec, input_shape=(2, 3, 4), num_filters=2)


def convolution_layer_2d_c(spec):
    return convolution_layer_2d(spec, input_shape=(2, 3, 4), num_filters=2,
                                kernel_size=(2, 3))
>>>>>>> 9b913e97

layers_to_test = [
    noop_layer,
    loss_layer,
    fully_connected_layer,
    binomial_crossentropy_layer,
    classification_layer,
    rnn_layer,
    squared_difference_layer,
    lstm_layer,
<<<<<<< HEAD
    lstm_opt_layer
=======
    mask_layer,
    convolution_layer_2d_a,
    convolution_layer_2d_b,
    convolution_layer_2d_c
>>>>>>> 9b913e97
]

ids = [f.__name__ for f in layers_to_test]

spec_list = [
    (1, 1, 'tanh'),
    (3, 2, 'tanh'),
    (2, 3, 'sigmoid'),
    (5, 5, 'rel'),
    (1, 4, 'linear')]
spec_ids = ['{}{}{}'.format(*p) for p in spec_list]


@pytest.fixture(params=spec_list, ids=spec_ids)
def spec(request):
    time_steps, batch_size, act_func = request.param
    return {
        'time_steps': time_steps,
        'batch_size': batch_size,
        'act_func': act_func
    }


@pytest.fixture(params=layers_to_test, ids=ids)
def layer_specs(request, spec):
    layer, specs = request.param(spec)
    return layer, specs


def test_deltas_calculation_of_layer(layer_specs):
    layer, specs = layer_specs
    print("\n========= Testing Deltas for: '{}' =========".format(layer.name))

    skip_outputs = specs.get('skip_outputs', [])
    skip_inputs = specs.get('skip_inputs', [])
    successful = True
    for outputs_name in layer.out_shapes:
        if outputs_name in skip_outputs:
            continue
        print("----------- WRT Output: '{}' ----------- ".format(outputs_name))

        for inputs_name in layer.in_shapes:
            if inputs_name in skip_inputs:
                continue
            successful &= run_deltas_test(layer, specs, inputs_name,
                                          outputs_name)

        assert successful, "Deltas check failed for {}".format(layer.name)


def test_gradients_for_layer(layer_specs):
    layer, specs = layer_specs
    print("\n======== Testing Gradients for: '{}' ========".format(layer.name))

    skip_outputs = specs.get('skip_outputs', [])
    skip_parameters = specs.get('skip_parameters', [])
    successful = True
    for outputs_name in layer.out_shapes:
        if outputs_name in skip_outputs:
            continue
        print("----------- WRT Output: '{}' ----------- ".format(outputs_name))

        for param_name in layer.get_parameter_structure():
            if param_name in skip_parameters:
                continue
            successful &= run_gradients_test(layer, specs, param_name,
                                             outputs_name)

        assert successful, "Gradients check failed for {}".format(layer.name)


def test_layer_forward_pass_insensitive_to_internal_state_init(layer_specs):
    layer, specs = layer_specs
    print("\n========= Testing Internal State Insensitivity for: {} ========="
          .format(layer.name))
    layer_buffers = set_up_layer(layer, specs)
    time_steps = specs.get('time_steps', 3)

    eps = specs.get('eps', 1e-8)
    layer.forward_pass(layer_buffers)

    # get outputs after normal forward pass
    outputs = {}
    for key, value in layer_buffers.outputs.items():
        outputs[key] = HANDLER.get_numpy_copy(value)

    # randomize internal state
    for internal, shape_template in layer.get_internal_structure().items():
        value = layer_buffers.internals[internal]
        if shape_template.scales_with_time:
            # exclude context slice
            HANDLER.set_from_numpy(value[:time_steps], np.random.randn(time_steps, *value.shape[1:]))
        else:
            HANDLER.set_from_numpy(value, np.random.randn(*value.shape))

        # compare new output
        layer.forward_pass(layer_buffers)
        for key, value in layer_buffers.outputs.items():
            assert np.allclose(outputs[key], value, rtol=eps, atol=eps), internal


def test_layer_backward_pass_insensitive_to_internal_state_init(layer_specs):
    layer, specs = layer_specs
    print("\n========= Testing Internal State Insensitivity for: {} ========="
          .format(layer.name))
    layer_buffers = set_up_layer(layer, specs)
    time_steps = specs.get('time_steps', 3)
    eps = specs.get('eps', 1e-8)
    layer.forward_pass(layer_buffers)
    layer.backward_pass(layer_buffers)

    # get deltas after normal backward pass
    deltas = {}
    for key, value in layer_buffers.input_deltas.items():
        deltas[key] = HANDLER.get_numpy_copy(value)

    # randomize internal state
    for internal, shape_template in layer.get_internal_structure().items():
        value = layer_buffers.internals[internal]
        if shape_template.scales_with_time:
            # exclude context slice
            HANDLER.set_from_numpy(value[:time_steps], np.random.randn(time_steps, *value.shape[1:]))
        else:
            HANDLER.set_from_numpy(value, np.random.randn(*value.shape))

        # clear deltas
        for k, v in layer_buffers.input_deltas.items():
            HANDLER.fill(v, 0.0)

        # compare new deltas
        layer.forward_pass(layer_buffers)
        layer.backward_pass(layer_buffers)
        for key, value in layer_buffers.input_deltas.items():
            assert np.allclose(deltas[key], value, rtol=eps, atol=eps)


def test_layer_add_to_deltas(layer_specs):
    layer, specs = layer_specs
    print("\n----- Testing Internal State Insensitivity for: {} -----".format(
        layer.name))
    layer_buffers = set_up_layer(layer, specs)
    eps = specs.get('eps', 1e-8)
    for key in layer_buffers.output_deltas.keys():
        HANDLER.fill(layer_buffers.output_deltas[key], 1.0)

    layer.forward_pass(layer_buffers)
    layer.backward_pass(layer_buffers)

    # get deltas
    deltas = {}
    for key, value in layer_buffers.input_deltas.items():
        deltas[key] = HANDLER.get_numpy_copy(value)

    # clear all bwd buffers except inputs and outputs
    for key, value in layer_buffers.internals.items():
        HANDLER.fill(value, 0)
    for key, value in layer_buffers.gradients.items():
        HANDLER.fill(value, 0)
    # set all bwd_buffer inputs to 1.0
    for key, value in layer_buffers.input_deltas.items():
        HANDLER.fill(value, 1.0)

    # do a second forward/backward pass
    layer.forward_pass(layer_buffers)
    layer.backward_pass(layer_buffers)

    # assert all input deltas are 1.0 bigger
    for key, value in layer_buffers.input_deltas.items():
        passed = np.allclose(deltas[key] + 1.0, value, rtol=eps, atol=eps)
        if not passed:
            print("Adding deltas test failed for {}!".format(key))
            print("Calculated Deltas:\n", value)
            print("Expected Deltas:\n", deltas[key] + 1.0)
            print("Difference:\n",deltas[key] + 1.0 - value)
        assert passed, key


def test_elementwise_act_func_gradients():
    pairs_to_test = [(HANDLER.sigmoid, HANDLER.sigmoid_deriv),
                     (HANDLER.tanh, HANDLER.tanh_deriv),
                     (HANDLER.rel, HANDLER.rel_deriv)]

    for fwd, bwd in pairs_to_test:
        print("------------------")
        print("Testing", fwd.__name__)
        inputs = HANDLER.create_from_numpy(np.random.randn(3, 2, 4))
        outputs = HANDLER.create_from_numpy(np.zeros_like(inputs))
        doutputs = HANDLER.create_from_numpy(np.ones_like(inputs))
        dinputs = HANDLER.create_from_numpy(np.zeros_like(inputs))
        fwd(inputs, outputs)
        bwd(inputs, outputs, doutputs, dinputs)
        grad_calc = HANDLER.get_numpy_copy(dinputs)

        size = HANDLER.size(inputs)
        x0 = HANDLER.get_numpy_copy(inputs).reshape((size,))

        def f(x):
            flat_inputs = HANDLER.reshape(inputs, (size,))
            HANDLER.set_from_numpy(flat_inputs, x)
            HANDLER.fill(outputs, 0.)
            fwd(inputs, outputs)
            return HANDLER.get_numpy_copy(outputs).sum()

        grad_approx = approx_fprime(x0, f, 1e-5).reshape(grad_calc.shape)

        assert np.allclose(grad_approx, grad_calc, rtol=1e-4, atol=1e-4)


def test_get_layer_class_from_typename():
    assert get_layer_class_from_typename('InputLayerImpl') == InputLayerImpl
    assert get_layer_class_from_typename('NoOpLayerImpl') == NoOpLayerImpl


def test_get_layer_class_from_typename_raises_typeerror():
    with pytest.raises(TypeError):
        get_layer_class_from_typename('NonexistentLayer')


def test_layer_constructor():
    a = Connection('l', 'default', 'A', 'default')
    b = Connection('l', 'default', 'B', 'default')
    c = Connection('l', 'default', 'C', 'default')

    l = FullyConnectedLayerImpl('LayerName',
                                {'default': ShapeTemplate('T', 'B', 5)},
                                {c},
                                {a, b},
                                size=8)
    expected = {'default': ShapeTemplate('T', 'B', 8)}
    assert l.out_shapes == expected
    assert l.in_shapes == {'default': ShapeTemplate('T', 'B', 5)}
    assert l.incoming == {c}
    assert l.outgoing == {a, b}
    assert l.kwargs == {'size': 8}


def test_nooplayer_raises_on_size_mismatch():
    with pytest.raises(LayerValidationError):
        l = NoOpLayerImpl('LayerName', {'default': ('T', 'B', 5,)}, set(),
                          set(), size=8)


def test_inputlayer_raises_on_in_size():
    with pytest.raises(LayerValidationError):
        l = InputLayerImpl('LayerName', {'default': ('T', 'B', 5,)}, set(),
                           set(), out_shapes={'default': ('T', 'B', 5,)})


@pytest.mark.parametrize("LayerClass", [
    NoOpLayerImpl, FullyConnectedLayerImpl
])
def test_raises_on_unexpected_kwargs(LayerClass):
    with pytest.raises(LayerValidationError) as excinfo:
        l = LayerClass('LayerName', {'default': ShapeTemplate(5,)}, set(), set(),
                       some_foo=16)
    assert 'some_foo' in excinfo.value.args[0]<|MERGE_RESOLUTION|>--- conflicted
+++ resolved
@@ -21,12 +21,9 @@
 from brainstorm.layers.noop_layer import NoOpLayerImpl
 from brainstorm.layers.loss_layer import LossLayerImpl
 from brainstorm.layers.lstm_layer import LstmLayerImpl
-<<<<<<< HEAD
-from brainstorm.layers.lstm_layer_opt import LstmOptLayerImpl
-=======
 from brainstorm.layers.mask_layer import MaskLayerImpl
 from brainstorm.layers.convolution_layer_2d import ConvolutionLayer2DImpl
->>>>>>> 9b913e97
+from brainstorm.layers.lstm_layer_opt import LstmOptLayerImpl
 
 import pytest
 
@@ -116,21 +113,8 @@
     layer = LstmLayerImpl('LstmLayer',
                           {'default': ShapeTemplate('T', 'B', 5)},
                           NO_CON, NO_CON,
-                          size=7,
-<<<<<<< HEAD
-                          activation_function='tanh')
+                          size=7)
     return layer, {}
-
-def lstm_opt_layer():
-    layer = LstmOptLayerImpl('LstmOptLayer',
-                          {'default': ShapeTemplate('T', 'B', 5)},
-                          NO_CON, NO_CON,
-                          size=7,
-                          activation_function='tanh')
-    return layer, {}
-=======
-                          activation_function=spec['act_func'])
-    return layer, spec
 
 
 def mask_layer(spec):
@@ -163,7 +147,14 @@
 def convolution_layer_2d_c(spec):
     return convolution_layer_2d(spec, input_shape=(2, 3, 4), num_filters=2,
                                 kernel_size=(2, 3))
->>>>>>> 9b913e97
+
+def lstm_opt_layer(spec):
+    layer = LstmOptLayerImpl('LstmOptLayer',
+                          {'default': ShapeTemplate('T', 'B', 5)},
+                          NO_CON, NO_CON,
+                          size=7,
+                          activation_function=spec['act_func'])
+    return layer, spec
 
 layers_to_test = [
     noop_layer,
@@ -173,15 +164,7 @@
     classification_layer,
     rnn_layer,
     squared_difference_layer,
-    lstm_layer,
-<<<<<<< HEAD
-    lstm_opt_layer
-=======
-    mask_layer,
-    convolution_layer_2d_a,
-    convolution_layer_2d_b,
-    convolution_layer_2d_c
->>>>>>> 9b913e97
+    lstm_layer
 ]
 
 ids = [f.__name__ for f in layers_to_test]

--- conflicted
+++ resolved
@@ -55,20 +55,11 @@
     return layer, spec
 
 
-<<<<<<< HEAD
 def highway_layer(spec):
     in_shapes = {'H': ShapeTemplate('T', 'B', 2, 3),
                  'T': ShapeTemplate('T', 'B', 2, 3),
                  'x': ShapeTemplate('T', 'B', 2, 3)}
     layer = HighwayLayerImpl('HighwayLayer', in_shapes, NO_CON, NO_CON)
-=======
-def fully_connected_layer_nd(spec):
-    in_shapes = {'default': ShapeTemplate('T', 'B', 2, 3, 4)}
-    layer = FullyConnectedLayerImpl('FullyConnectedLayer', in_shapes,
-                                    NO_CON, NO_CON,
-                                    size=3,
-                                    activation_function=spec['act_func'])
->>>>>>> 14bae489
     return layer, spec
 
 
@@ -190,11 +181,7 @@
     noop_layer,
     loss_layer,
     fully_connected_layer,
-<<<<<<< HEAD
     highway_layer,
-=======
-    fully_connected_layer_nd,
->>>>>>> 14bae489
     binomial_crossentropy_layer,
     classification_layer,
     rnn_layer,

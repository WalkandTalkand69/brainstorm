--- conflicted
+++ resolved
@@ -41,16 +41,13 @@
     bokeh_mock = MissingDependencyMock(sys.exc_info())
 
 
-<<<<<<< HEAD
 try:
     import pycuda
     import pycuda.autoinit
     from neon.backends.nervanagpu import NervanaGPU
     has_nervanagpu = True
 except ImportError:
-    has_nervanagpu = False
+    nervanagpu_mock = MissingDependencyMock(sys.exc_info())
 
-__all__ = ['has_pycuda', 'has_cudnn', 'has_nervanagpu']
-=======
-__all__ = ['has_pycuda', 'has_cudnn', 'has_bokeh', 'MissingDependencyMock']
->>>>>>> 464b4e7b
+__all__ = ['has_pycuda', 'has_nervanagpu', 'has_bokeh',
+           'MissingDependencyMock']
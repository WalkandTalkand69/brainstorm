#!/usr/bin/env python
# coding=utf-8
from __future__ import division, print_function, unicode_literals
import sys
import six


class MissingDependencyMock(object):
    def __init__(self, error):
        self.error = error

    def __getattribute__(self, item):
        six.reraise(*object.__getattribute__(self, 'error'))

    def __call__(self, *args, **kwargs):
        six.reraise(*object.__getattribute__(self, 'error'))


try:
    import pycuda
    from pycuda import gpuarray, cumath
    import pycuda.driver as drv
    import pycuda.autoinit
    from pycuda.elementwise import ElementwiseKernel
    from pycuda.compiler import SourceModule
    from pycuda.curandom import XORWOWRandomNumberGenerator
    import skcuda.linalg as culinalg
    import skcuda.misc as cumisc
    has_pycuda = True
    pycuda_mock = None
except ImportError as e:
    has_pycuda = False
    pycuda_mock = MissingDependencyMock(sys.exc_info())


try:
    import bokeh
    has_bokeh = True
except ImportError:
    has_bokeh = False
    bokeh_mock = MissingDependencyMock(sys.exc_info())


<<<<<<< HEAD
try:
    import pycuda
    import pycuda.autoinit
    from neon.backends.nervanagpu import NervanaGPU
    has_nervanagpu = True
    nervanagpu_mock = None
except ImportError:
    nervanagpu_mock = MissingDependencyMock(sys.exc_info())

__all__ = ['has_pycuda', 'has_nervanagpu', 'has_bokeh',
           'MissingDependencyMock']
=======
__all__ = ['has_pycuda', 'has_bokeh', 'MissingDependencyMock']
>>>>>>> 2f549821
<|MERGE_RESOLUTION|>--- conflicted
+++ resolved
@@ -41,7 +41,6 @@
     bokeh_mock = MissingDependencyMock(sys.exc_info())
 
 
-<<<<<<< HEAD
 try:
     import pycuda
     import pycuda.autoinit
@@ -49,10 +48,8 @@
     has_nervanagpu = True
     nervanagpu_mock = None
 except ImportError:
+    has_nervanagpu = False
     nervanagpu_mock = MissingDependencyMock(sys.exc_info())
 
 __all__ = ['has_pycuda', 'has_nervanagpu', 'has_bokeh',
-           'MissingDependencyMock']
-=======
-__all__ = ['has_pycuda', 'has_bokeh', 'MissingDependencyMock']
->>>>>>> 2f549821
+           'MissingDependencyMock']
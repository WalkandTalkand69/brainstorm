#!/usr/bin/env python
# coding=utf-8
from __future__ import division, print_function, unicode_literals
from collections import OrderedDict
from brainstorm.structure.construction import ConstructionWrapper
from brainstorm.layers.base_layer import BaseLayerImpl
from brainstorm.utils import LayerValidationError, flatten_time, \
    flatten_time_and_features, flatten_features
<<<<<<< HEAD
from brainstorm.structure.shapes import StructureTemplate, BufferStructure
=======
from brainstorm.structure.shapes import BufferStructure, StructureTemplate
>>>>>>> 761409c9


def SquaredDifference(name=None):
    """Create a Squared Difference layer.

<<<<<<< HEAD
    A layer that computes half of the squared differences between two inputs,
    and sums them over feature dimensions.
    """
    return ConstructionWrapper.create('SquaredDifference', name=name)

=======

class SquaredDifferenceLayerImpl(BaseLayerImpl):
    """
    A layer that computes half of the squared differences between two inputs,
    and sums them over feature dimensions.
    """
    inputs = {'inputs_1': StructureTemplate('T', 'B', '...'),
              'inputs_2': StructureTemplate('T', 'B', '...')}

    expected_kwargs = {}

    def get_internal_structure(self):
        """
        Returns a dictionary describing the 'squared_diff' internal-state.
        """
        feature_shape = self.in_shapes['inputs_1'].feature_shape

        internals = OrderedDict()
        internals['squared_diff'] = BufferStructure('T', 'B', *feature_shape)
        internals['grad_diff'] = BufferStructure('T', 'B', *feature_shape,
                                                 is_backward_only=True)
        return internals

    def _get_output_shapes(self):
        """
        Sets the shape of the 'default' output using in_shapes['inputs_1']
        """
        return {'default': BufferStructure('T', 'B', 1)}
>>>>>>> 761409c9

class SquaredDifferenceLayerImpl(LayerBaseImpl):

    expected_inputs = {'inputs_1': StructureTemplate('T', 'B', '...'),
                       'inputs_2': StructureTemplate('T', 'B', '...')}
    expected_kwargs = {}

    def setup(self, kwargs, in_shapes):
        # 'inputs_1' and 'inputs_2' must have same shape
        if in_shapes['inputs_1'] != in_shapes['inputs_2']:
            raise LayerValidationError("{}: inputs_1 and inputs_2 must have "
                                       "same shape but got {} and {}"
                                       .format(self.name,
                                               in_shapes['inputs_1'],
                                               in_shapes['inputs_2']))

        outputs = OrderedDict()
        outputs['default'] = BufferStructure('T', 'B', 1)

        internals = OrderedDict()
        feature_shape = self.in_shapes['inputs_1'].feature_shape
        internals['squared_diff'] = BufferStructure('T', 'B', *feature_shape)
        internals['grad_diff'] = BufferStructure('T', 'B', *feature_shape,
                                                 is_backward_only=True)
        return outputs, OrderedDict(), internals

    def forward_pass(self, buffers, training_pass=True):
        # prepare
        _h = self.handler
        inputs_1 = buffers.inputs.inputs_1
        inputs_2 = buffers.inputs.inputs_2
        diff = buffers.internals.squared_diff
        diff_sum = buffers.outputs.default

        flat_inputs_1 = flatten_time_and_features(inputs_1)
        flat_inputs_2 = flatten_time_and_features(inputs_2)
        flat_diff = flatten_time_and_features(diff)
        flat_diff_sum = flatten_time(diff_sum)

        # calculate
        _h.subtract_tt(flat_inputs_1, flat_inputs_2, out=flat_diff)
        _h.mult_tt(flat_diff, flat_diff, out=flat_diff)
        _h.sum_t(flat_diff, axis=1, out=flat_diff_sum)
        _h.mult_st(0.5, flat_diff_sum, out=flat_diff_sum)

    def backward_pass(self, buffers):
        # prepare
        _h = self.handler
        grad_diff_sum = buffers.output_deltas.default
        grad_diff = buffers.internals.grad_diff
        grad_inputs_1 = buffers.input_deltas.inputs_1
        grad_inputs_2 = buffers.input_deltas.inputs_2
        inputs_1 = buffers.inputs.inputs_1
        inputs_2 = buffers.inputs.inputs_2
        tmp = _h.allocate(inputs_1.shape)

        # grad_diff_sum has only one feature dimension due to summation,
        # so we broadcast to all feature dimensions
        flat_grad_diff = flatten_features(grad_diff)
        _h.broadcast_features_t(grad_diff_sum, flat_grad_diff)

        # calculate
        _h.subtract_tt(inputs_1, inputs_2, out=tmp)
        _h.mult_add_tt(grad_diff, tmp, grad_inputs_1)

        _h.subtract_tt(inputs_2, inputs_1, out=tmp)
        _h.mult_add_tt(grad_diff, tmp, grad_inputs_2)<|MERGE_RESOLUTION|>--- conflicted
+++ resolved
@@ -6,31 +6,22 @@
 from brainstorm.layers.base_layer import BaseLayerImpl
 from brainstorm.utils import LayerValidationError, flatten_time, \
     flatten_time_and_features, flatten_features
-<<<<<<< HEAD
-from brainstorm.structure.shapes import StructureTemplate, BufferStructure
-=======
 from brainstorm.structure.shapes import BufferStructure, StructureTemplate
->>>>>>> 761409c9
 
 
 def SquaredDifference(name=None):
     """Create a Squared Difference layer.
 
-<<<<<<< HEAD
-    A layer that computes half of the squared differences between two inputs,
-    and sums them over feature dimensions.
-    """
-    return ConstructionWrapper.create('SquaredDifference', name=name)
 
-=======
-
-class SquaredDifferenceLayerImpl(BaseLayerImpl):
+class SquaredDifferenceLayerImpl(LayerBaseImpl):
     """
     A layer that computes half of the squared differences between two inputs,
     and sums them over feature dimensions.
     """
-    inputs = {'inputs_1': StructureTemplate('T', 'B', '...'),
-              'inputs_2': StructureTemplate('T', 'B', '...')}
+    inputs = {'inputs_1': ShapeTemplate('T', 'B', '...'),
+              'inputs_2': ShapeTemplate('T', 'B', '...')}
+
+    outputs = {'default': ShapeTemplate('T', 'B', 1)}
 
     expected_kwargs = {}
 
@@ -41,25 +32,23 @@
         feature_shape = self.in_shapes['inputs_1'].feature_shape
 
         internals = OrderedDict()
-        internals['squared_diff'] = BufferStructure('T', 'B', *feature_shape)
-        internals['grad_diff'] = BufferStructure('T', 'B', *feature_shape,
-                                                 is_backward_only=True)
+        internals['squared_diff'] = ShapeTemplate('T', 'B', *feature_shape)
+        internals['grad_diff'] = ShapeTemplate('T', 'B', *feature_shape,
+                                               is_backward_only=True)
         return internals
 
     def _get_output_shapes(self):
         """
         Sets the shape of the 'default' output using in_shapes['inputs_1']
         """
-        return {'default': BufferStructure('T', 'B', 1)}
->>>>>>> 761409c9
+        return {'default': ShapeTemplate('T', 'B', 1)}
 
-class SquaredDifferenceLayerImpl(LayerBaseImpl):
+    def _validate_in_shapes(self):
+        """Ensure self.in_shapes are all valid.
 
-    expected_inputs = {'inputs_1': StructureTemplate('T', 'B', '...'),
-                       'inputs_2': StructureTemplate('T', 'B', '...')}
-    expected_kwargs = {}
+         Raise LayerValidationError otherwise."""
+        super(SquaredDifferenceLayerImpl, self)._validate_in_shapes()
 
-    def setup(self, kwargs, in_shapes):
         # 'inputs_1' and 'inputs_2' must have same shape
         if in_shapes['inputs_1'] != in_shapes['inputs_2']:
             raise LayerValidationError("{}: inputs_1 and inputs_2 must have "

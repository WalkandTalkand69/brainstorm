#!/usr/bin/env python
# coding=utf-8
from __future__ import division, print_function

import numpy as np
import pycuda
import skcuda.linalg as culinalg
import skcuda.misc as cumisc
from pycuda import cumath, gpuarray
from pycuda.compiler import SourceModule
from pycuda.curandom import XORWOWRandomNumberGenerator
from pycuda.elementwise import ElementwiseKernel

from brainstorm.handlers.base_handler import Handler
from brainstorm.randomness import global_rnd
from brainstorm.utils import flatten_all_but_last

culinalg.init()
NUM_CUDA_THREADS = 1024


def get_blocks(n):
    return (n + NUM_CUDA_THREADS - 1) // NUM_CUDA_THREADS


class PyCudaHandler(Handler):
    __undescribed__ = {'context', 'dtype', 'EMPTY', 'rnd'}

<<<<<<< HEAD
    def __init__(self, seed=None):
=======
    def __init__(self, seed=None, init_cudnn=True):
        super(PyCudaHandler, self).__init__()
>>>>>>> 276856c4
        self.dtype = np.float32
        self.context = cumisc._global_cublas_handle
        self.EMPTY = gpuarray.zeros((), dtype=self.dtype)
        if seed is None:
            seed = global_rnd.generate_seed()

        def get_seeds(n):
            return gpuarray.to_gpu(np.ones(n, np.int32) * seed)
        self.rnd = XORWOWRandomNumberGenerator(seed_getter=get_seeds)

    array_type = pycuda.gpuarray.GPUArray

    def __init_from_description__(self, description):
        self.__init__()

    # ------------------------- Allocate new memory ------------------------- #

    def allocate(self, size):
        return gpuarray.zeros(size, dtype=self.dtype)

    def ones(self, shape):
        a = self.zeros(shape)
        self.fill(a, 1.0)
        return a

    def zeros(self, shape):
        return gpuarray.zeros(shape=shape, dtype=self.dtype)

    # ---------------------------- Copy and Fill ---------------------------- #

    def copy_to(self, src, dest):
        # Copy data from src to dest (both must be GPUArrays)
        pycuda.driver.memcpy_dtod(dest.gpudata, src.gpudata, dest.nbytes)

    def create_from_numpy(self, arr):
        return gpuarray.to_gpu(arr.astype(self.dtype))

    def fill(self, mem, val):
        mem.fill(val)

    def get_numpy_copy(self, mem):
        assert type(mem) == self.array_type
        return mem.get()

    def set_from_numpy(self, mem, arr):
        assert mem.shape == arr.shape, "Shape of destination ({}) != Shape " \
                                       "of source ({})".format(mem.shape,
                                                               arr.shape)
        mem.set(arr.astype(self.dtype))

    # ---------------------------- Debug helpers ---------------------------- #

    def is_fully_finite(self, a):
        temp = gpuarray.zeros_like(a)
        check_inf_or_nan_kernel(a, temp)
        return np.all(temp.get())

    # ----------------------- Mathematical operations ----------------------- #

    def abs_t(self, a, out):
        cumath.fabs(a, out=out)

    def add_mv(self, m, v, out):
        cumisc.add_matvec(m, v, out=out)

    def add_st(self, s, t, out):
        add_st_kernel(s, t, out)

    def add_tt(self, a, b, out):
        add_mm_kernel(a, b, out)

    def avgpool2d_backward_batch(self, inputs, window, outputs, padding,
                                 stride, in_deltas, out_deltas):
        n, h, w, c = inputs.shape
        o_h, o_w = outputs.shape[1], outputs.shape[2]
        _avepool_bwd_fp32_impl(np.int32(inputs.size), out_deltas,
                               np.int32(n), np.int32(h),
                               np.int32(w), np.int32(c),
                               np.int32(o_h), np.int32(o_w),
                               np.int32(window[0]), np.int32(window[1]),
                               np.int32(stride[0]), np.int32(stride[1]),
                               np.int32(padding), np.int32(padding),
                               in_deltas,
                               block=(get_blocks(inputs.size), 1, 1),
                               grid=(NUM_CUDA_THREADS, 1, 1))

    def avgpool2d_forward_batch(self, inputs, window, outputs, padding,
                                stride):
        n, h, w, c = inputs.shape
        o_h, o_w = outputs.shape[1], outputs.shape[2]
        _avepool_fwd_fp32_impl(np.int32(outputs.size), inputs,
                               np.int32(n), np.int32(h),
                               np.int32(w), np.int32(c),
                               np.int32(o_h), np.int32(o_w),
                               np.int32(window[0]), np.int32(window[1]),
                               np.int32(stride[0]), np.int32(stride[1]),
                               np.int32(padding), np.int32(padding),
                               outputs,
                               block=(get_blocks(outputs.size), 1, 1),
                               grid=(NUM_CUDA_THREADS, 1, 1))

    def binarize_v(self, v, out):
        binarize_v_kernel(out, v, out.shape[0], out.shape[1])

    def broadcast_features_t(self, a, out):
        assert len(a.shape) == 3
        assert a.shape[2] == 1
        assert len(out.shape) > 2
        a_flat = a.reshape(a.size)
        out_flat = out.reshape(out.size)
        broadcast_features_kernel(out_flat, a_flat, np.prod(out.shape[2:]))

    def clip_t(self, a, a_min, a_max, out):
        clip_kernel(a, out, a_min, a_max)

<<<<<<< HEAD
    def conv2d_backward_batch(self, inputs, params, padding, stride,
                              in_deltas, out_deltas, dparams, dbias):
        num_filters = params.shape[0]
        num_images, input_rows, input_cols, num_input_maps = inputs.shape
        kernel_shape = params.shape[1:]
        num_output_pixels = out_deltas.shape[1] * out_deltas.shape[2]
        num_kernel_params = np.prod(kernel_shape)

        dparams.fill(0.0)
        dbias.fill(0.0)
        tmp = self.zeros(dbias.shape)
        col = self.zeros((num_output_pixels, num_kernel_params))

        for i in range(num_images):
            num_cuda_kernels = num_output_pixels * num_input_maps

            _im2col_fp32_impl(np.int32(num_cuda_kernels), inputs[i],
                              np.int32(input_rows), np.int32(input_cols),
                              np.int32(kernel_shape[0]),
                              np.int32(kernel_shape[1]),
                              np.int32(padding), np.int32(padding),
                              np.int32(stride[0]), np.int32(stride[1]),
                              np.int32(out_deltas.shape[2]),
                              np.int32(num_input_maps),
                              col.gpudata,
                              block=(get_blocks(num_cuda_kernels), 1, 1),
                              grid=(NUM_CUDA_THREADS, 1, 1))

            # Compute gradients
            reshaped_dparams = dparams.reshape(num_filters, num_kernel_params)
            reshaped_out_deltas = out_deltas[i].reshape((num_output_pixels,
                                                         num_filters))
            self.dot_add_mm(reshaped_out_deltas, col, out=reshaped_dparams,
                            transa=True)

            self.sum_t(reshaped_out_deltas, axis=0, out=tmp)
            self.add_tt(tmp, dbias, out=dbias)

            # Compute in_deltas
            reshaped_params = params.reshape((num_filters, num_kernel_params))
            self.dot_mm(reshaped_out_deltas, reshaped_params, out=col)
            num_cuda_kernels = input_rows * input_cols * num_input_maps
            _col2im_fp32_impl(np.int32(num_cuda_kernels), col.gpudata,
                              np.int32(input_cols), np.int32(num_input_maps),
                              np.int32(kernel_shape[0]),
                              np.int32(kernel_shape[1]),
                              np.int32(padding), np.int32(padding),
                              np.int32(stride[0]), np.int32(stride[1]),
                              np.int32(out_deltas.shape[1]),
                              np.int32(out_deltas.shape[2]),
                              in_deltas[i],
                              block=(get_blocks(num_cuda_kernels), 1, 1),
                              grid=(NUM_CUDA_THREADS, 1, 1))

    def conv2d_forward_batch(self, inputs, params, bias, outputs,
=======
    # NEW  -----------------------------------------------------------------

    def modulo_mm(self, a, b, out):
        modulo_mm_kernel(a, b, out)

    def clw_undo_update(self, batch_size, feature_size, timing_mod, b, out):
        clw_undo_update_kernel(batch_size, feature_size, timing_mod, b, out)

    def clw_copy_add_act_of_inactive(self, batch_size, feature_size, timing, hb_t, out):
        clw_copy_add_act_of_inactive_kernel(batch_size, feature_size, timing, hb_t, out)

    def clw_set_inactive_to_zero(self, batch_size, feature_size, timing, out):
        clw_set_inactive_to_zero_kernel(batch_size, feature_size, timing, out)

    # END NEW  -------------------------------------------------------------

    def conv2d_backward_batch(self, inputs, weights, padding, stride,
                              in_deltas, out_deltas, weight_deltas,
                              bias_deltas):
        upscalex, upscaley = 1, 1  # currently not exposed to API

        x_desc = cudnn.cudnnCreateTensorDescriptor()
        cudnn.cudnnSetTensor4dDescriptor(x_desc, self.cudnn_tensor_format,
                                         self.cudnn_data_type, *inputs.shape)
        id_desc = cudnn.cudnnCreateTensorDescriptor()
        cudnn.cudnnSetTensor4dDescriptor(id_desc, self.cudnn_tensor_format,
                                         self.cudnn_data_type,
                                         *in_deltas.shape)
        od_desc = cudnn.cudnnCreateTensorDescriptor()
        cudnn.cudnnSetTensor4dDescriptor(od_desc, self.cudnn_tensor_format,
                                         self.cudnn_data_type,
                                         *out_deltas.shape)
        w_desc = cudnn.cudnnCreateFilterDescriptor()
        cudnn.cudnnSetFilter4dDescriptor(w_desc, self.cudnn_data_type,
                                         *weights.shape)
        dw_desc = cudnn.cudnnCreateFilterDescriptor()
        cudnn.cudnnSetFilter4dDescriptor(dw_desc, self.cudnn_data_type,
                                         *weight_deltas.shape)
        db_desc = cudnn.cudnnCreateTensorDescriptor()
        cudnn.cudnnSetTensor4dDescriptor(db_desc, self.cudnn_tensor_format,
                                         self.cudnn_data_type, 1,
                                         bias_deltas.size, 1, 1)
        conv_desc = cudnn.cudnnCreateConvolutionDescriptor()
        cudnn.cudnnSetConvolution2dDescriptor(conv_desc, padding, padding,
                                              stride[0], stride[1], upscalex,
                                              upscaley, self.cudnn_convmode)

        alpha, beta = 1.0, 0.0
        x_data = ctypes.c_void_p(int(inputs.gpudata))
        w_data = ctypes.c_void_p(int(weights.gpudata))
        id_data = ctypes.c_void_p(int(in_deltas.gpudata))
        od_data = ctypes.c_void_p(int(out_deltas.gpudata))
        dw_data = ctypes.c_void_p(int(weight_deltas.gpudata))
        db_data = ctypes.c_void_p(int(bias_deltas.gpudata))

        cudnn.cudnnConvolutionBackwardFilter(self.cudnn_context, alpha,
                                             x_desc, x_data, od_desc, od_data,
                                             conv_desc, beta,
                                             dw_desc, dw_data)

        cudnn.cudnnConvolutionBackwardBias(self.cudnn_context, alpha,
                                           od_desc, od_data, beta, db_desc,
                                           db_data)
        beta = 1.0  # Gradients w.r.t. inputs should be added
        cudnn.cudnnConvolutionBackwardData(self.cudnn_context, alpha,
                                           w_desc, w_data, od_desc, od_data,
                                           conv_desc, beta,
                                           id_desc, id_data)
        cudnn.cudnnDestroyTensorDescriptor(x_desc)
        cudnn.cudnnDestroyFilterDescriptor(w_desc)
        cudnn.cudnnDestroyTensorDescriptor(id_desc)
        cudnn.cudnnDestroyTensorDescriptor(od_desc)
        cudnn.cudnnDestroyFilterDescriptor(dw_desc)
        cudnn.cudnnDestroyFilterDescriptor(db_desc)
        cudnn.cudnnDestroyConvolutionDescriptor(conv_desc)

    def conv2d_forward_batch(self, inputs, weights, bias, outputs,
>>>>>>> 276856c4
                             padding, stride):
        num_filters = params.shape[0]
        num_images, input_rows, input_cols, num_input_maps = inputs.shape
        kernel_shape = params.shape[1:]
        num_output_pixels = outputs.shape[1] * outputs.shape[2]
        num_kernel_params = np.prod(kernel_shape)
        out_shape = (num_output_pixels, num_filters)
        num_cuda_kernels = num_output_pixels * num_input_maps

        for i in range(num_images):
            col = self.zeros((num_output_pixels, num_kernel_params))
            _im2col_fp32_impl(np.int32(num_cuda_kernels), inputs[i],
                              np.int32(input_rows), np.int32(input_cols),
                              np.int32(kernel_shape[0]),
                              np.int32(kernel_shape[1]),
                              np.int32(padding), np.int32(padding),
                              np.int32(stride[0]), np.int32(stride[1]),
                              np.int32(outputs.shape[2]),
                              np.int32(num_input_maps),
                              col.gpudata,
                              block=(get_blocks(num_cuda_kernels), 1, 1),
                              grid=(NUM_CUDA_THREADS, 1, 1))

            reshaped_params = params.reshape(num_filters, num_kernel_params)
            culinalg.dot(col, reshaped_params, transb='T',
                         out=outputs[i].reshape(out_shape))

        flat_outputs = flatten_all_but_last(outputs)
        self.add_mv(flat_outputs, bias, flat_outputs)

    def dot_add_mm(self, a, b, out, transa=False, transb=False):
        transa = 'T' if transa else 'N'
        transb = 'T' if transb else 'N'
        culinalg.add_dot(a, b, out, transa, transb)

    def dot_mm(self, a, b, out, transa=False, transb=False):
        transa = 'T' if transa else 'N'
        transb = 'T' if transb else 'N'
        culinalg.dot(a, b, transa=transa, transb=transb, out=out)

    def divide_mv(self, m, v, out):
        cumisc.div_matvec(m, v, out=out)

    def divide_tt(self, a, b, out):
        div_kernel(a, b, out)

    def fill_gaussian(self, mean, std, out):
        self.rnd.fill_normal(out)
        self.mult_st(std, out, out=out)
        self.add_st(mean, out, out=out)

    def generate_probability_mask(self, mask, probability):
        self.rnd.fill_uniform(mask)
        create_probabilistic_mask_kernel(mask, probability, mask)

    def index_m_by_v(self, m, v, out):
        index_m_by_v_kernel(out, v, m, m.shape[0], m.shape[1])

    def log_t(self, a, out):
        cumath.log(a, out=out)

    def maxpool2d_backward_batch(self, inputs, window, outputs, padding,
                                 stride, argmax, in_deltas, out_deltas):
        in_image_size = inputs.size // inputs.shape[0]
        out_image_size = outputs.size // outputs.shape[0]
        _maxpool_bwd_fp32_impl(np.int32(outputs.size), out_deltas,
                               argmax,
                               np.int32(out_image_size),
                               np.int32(in_image_size),
                               in_deltas,
                               block=(get_blocks(outputs.size), 1, 1),
                               grid=(NUM_CUDA_THREADS, 1, 1))

    def maxpool2d_forward_batch(self, inputs, window, outputs, padding,
                                stride, argmax):
        n, h, w, c = inputs.shape
        o_h, o_w = outputs.shape[1], outputs.shape[2]
        _maxpool_fwd_fp32_impl(np.int32(outputs.size), inputs,
                               np.int32(h), np.int32(w), np.int32(c),
                               np.int32(o_h), np.int32(o_w),
                               np.int32(window[0]), np.int32(window[1]),
                               np.int32(stride[0]), np.int32(stride[1]),
                               np.int32(padding), np.int32(padding),
                               outputs,
                               argmax,
                               block=(get_blocks(outputs.size), 1, 1),
                               grid=(NUM_CUDA_THREADS, 1, 1))

    def mult_add_st(self, s, t, out):
        mult_add_st_kernel(s, t, out)

    def mult_add_tt(self, a, b, out):
        mult_add_kernel(a, b, out)

    def mult_mv(self, m, v, out):
        if m.shape == v.shape:
            self.mult_tt(m, v, out=out)
        else:
            cumisc.mult_matvec(m, v, out=out)

    def mult_add_mv(self, m, v, out):
        if m.shape == v.shape:
            self.mult_add_tt(m, v, out=out)
        else:
            tmp = self.allocate(out.shape)
            cumisc.mult_matvec(m, v, out=tmp)
            self.add_tt(tmp, out, out=out)

    def mult_st(self, s, t, out):
        mult_st_kernel(s, t, out)

    def mult_tt(self, a, b, out):
        mult_tt_kernel(a, b, out)

    def sign_t(self, a, out):
        sign_kernel(a, out)

    def sqrt_t(self, a, out):
        cumath.sqrt(a, out)

    def subtract_mv(self, m, v, out):
        cumisc.binaryop_matvec('-', m, v, None, out, None)

    def subtract_tt(self, a, b, out):
        subtract_mm_kernel(a, b, out)

    def sum_t(self, a, axis, out):
        if len(a.shape) < 3 and (axis == 0 or axis == 1):
            cumisc.sum(a, axis, out)
        elif axis is None:
            self.copy_to(cumisc.sum(a), out)
        else:
            raise NotImplementedError

    # ------------------------ Activation functions ------------------------- #

    def rel(self, x, y):
        rel_kernel(x, y)

    def rel_deriv(self, x, y, dy, dx):
        rel_deriv_kernel(x, y, dy, dx)

    def sigmoid(self, x, y):
        sigmoid_kernel(x, y)

    def sigmoid_deriv(self, x, y, dy, dx):
        sigmoid_deriv_kernel(x, y, dy, dx)

    def softmax_m(self, m, out):
        n, k = m.shape
        tmp = gpuarray.empty((1, n), dtype=m.dtype)
        _softmax_impl(m, tmp.gpudata, out, np.int32(n),
                      np.int32(k), block=(32, 1, 1), grid=(n, 1, 1))
        return out

    def tanh(self, x, y):
        tanh_kernel(x, y)

    def tanh_deriv(self, x, y, dy, dx):
        tanh_deriv_kernel(x, y, dy, dx)


# -------------------------- Activation functions --------------------------- #

# NEW ----------------------------------------------------------------------

modulo_mm_kernel = ElementwiseKernel(
    "int* x, int* y, int* out",
    "out[i] = x[i] % y[i]",
    "modulo_mm_kernel")

clw_undo_update_kernel = ElementwiseKernel(
    "int batch_size, int feature_size, float* timing_mod, float* y, float* out",
    "if (timing_mod[i / batch_size]!=0) out[i/batch_size + (i % batch_size)*feature_size] = y[i/batch_size + (i % batch_size)*feature_size]",
    "clw_undo_update_kernel"
)

clw_copy_add_act_of_inactive_kernel = ElementwiseKernel(
    "int batch_size, int feature_size, float* timing_mod, float* y, float* out",
    "if (timing_mod[i / batch_size]!=0) out[i/batch_size + (i % batch_size)*feature_size] += y[i/batch_size + (i % batch_size)*feature_size]",
    "clw_copy_add_act_of_inactive_kernel"
)

clw_set_inactive_to_zero_kernel = ElementwiseKernel(
    "int batch_size, int feature_size, float* timing_mod, float* out",
    "if (timing_mod[i / batch_size]!=0) out[i/batch_size + (i % batch_size)*feature_size] = 0.0",
    "clw_undo_update_kernel"
)
# NEW END ------------------------------------------------------------------


add_mm_kernel = ElementwiseKernel(
    "float* x, float* y, float *out",
    "out[i] = x[i] + y[i]",
    "add_mm_kernel"
)

add_st_kernel = ElementwiseKernel(
    "float x, float* y, float *out",
    "out[i] = x + y[i]",
    "add_st_kernel"
)

binarize_v_kernel = ElementwiseKernel(
    "float* out, float* v, int nrows, int ncols",
    "out[i] = v[i / ncols] == (i % ncols) ? 1.0f : 0.0f",
    "binarize_v_kernel"
)

broadcast_features_kernel = ElementwiseKernel(
    "float* out, float* a, unsigned int broadcast_size",
    "out[i] = a[i / broadcast_size]",
    "bc_features_kernel"
)

check_inf_or_nan_kernel = ElementwiseKernel(
    b"float* inp, float* result",
    b"if (isnan(inp[i]) || isinf(inp[i])) result[i] = 1;",
    b"check_inf_or_nan_kernel"
)

clip_kernel = ElementwiseKernel(
    "float* a, float* out, float a_min, float a_max",
    "out[i] = fminf(fmaxf(a[i], a_min), a_max);",
    "clip_kernel"
)

create_probabilistic_mask_kernel = ElementwiseKernel(
    "float* inp, float prob, float* mask",
    "if (inp[i] < prob) mask[i] = 1; else mask[i] = 0;",
    "create_probabilistic_mask_kernel"
)

div_kernel = ElementwiseKernel(
    "float* a, float* b, float* out",
    "out[i] = a[i] / b[i];",
    "div_kernel"
)

index_m_by_v_kernel = ElementwiseKernel(
    "float* out, float* v, float* m, int nrows, int ncols",
    "out[i] = m[i * ncols + int(v[i])]",
    "index_m_by_v_kernel"
)

mult_add_kernel = ElementwiseKernel(
    "float* x, float* y, float *out",
    "out[i] += x[i] * y[i]",
    "mult_add_kernel"
)

mult_add_st_kernel = ElementwiseKernel(
    "float x, float* y, float *out",
    "out[i] += x * y[i]",
    "mult_add_st_kernel"
)

mult_st_kernel = ElementwiseKernel(
    "float x, float* y, float *out",
    "out[i] = x * y[i]",
    "mult_st_kernel"
)

mult_tt_kernel = ElementwiseKernel(
    "float* x, float* y, float *out",
    "out[i] = x[i] * y[i]",
    "mult_tt_kernel"
)

rel_deriv_kernel = ElementwiseKernel(
    "float* x, float* y, float* dy, float* dx",
    "if (y[i] > 0) dx[i] = dy[i]; else dx[i] = 0.0;",
    "rel_deriv_kernel"
)

rel_kernel = ElementwiseKernel(
    "float* x, float* y",
    "if (x[i] > 0) y[i] = x[i]; else y[i] = 0.0;",
    "rel_kernel"
)

sigmoid_deriv_kernel = ElementwiseKernel(
    "float* x, float* y, float* dy, float* dx",
    "dx[i] = dy[i] * y[i] * (1.0 - y[i])",
    "sigmoid_deriv_kernel"
)

sigmoid_kernel = ElementwiseKernel(
    "float* x, float* y",
    "y[i] = (x[i]>=0) ? 1.0/(1.0 + exp(-1.0*x[i])) : exp(1.0*x[i])/(1.0 + exp(1.0*x[i]))",
    "sigmoid_kernel"
)

sign_kernel = ElementwiseKernel(
    "float* a, float* out",
    "out[i] = (a[i] > 0) - (a[i] < 0);",
    "sign_kernel"
)

subtract_mm_kernel = ElementwiseKernel(
    "float* x, float* y, float *out",
    "out[i] = x[i] - y[i]",
    "subtract_mm_kernel"
)

tanh_deriv_kernel = ElementwiseKernel(
    "float* x, float* y, float* dy, float* dx",
    "dx[i] = dy[i] * (1.0 - y[i] * y[i])",
    "tanh_deriv_kernel"
)

tanh_kernel = ElementwiseKernel(
    "float* x, float* y",
    "y[i] = tanh(x[i])",
    "tanh_kernel"
)

__softmax_kernel_code = """
    #include "float.h"

    __global__ void softmax_kernel(float* mat, float* tmp, float* out,
                                   unsigned int height, unsigned int width) {
          __shared__ float max_vals[32];
        float cur_max = -FLT_MAX;
        float val = 0;

        for (unsigned int i = threadIdx.x; i < width; i += 32) {
            val = mat[blockIdx.x * width + i];
            if (val > cur_max)
                cur_max = val;
        }

        max_vals[threadIdx.x] = cur_max;
        __syncthreads();
        if (threadIdx.x == 0) {
            cur_max = -FLT_MAX;
            for (unsigned int i = 0; i < 32; i++) {
                if (max_vals[i] > cur_max)
                    cur_max = max_vals[i];
            }
            tmp[blockIdx.x] = cur_max;
        }
        __syncthreads();


        float sum = 0.0;
        for (unsigned int i = threadIdx.x; i < width; i += 32) {
            float x =  __expf(mat[blockIdx.x * width + i] - tmp[blockIdx.x]);
            out[blockIdx.x * width + i] = x;
            sum += x;
        }
        max_vals[threadIdx.x] = sum;
        __syncthreads();
        if (threadIdx.x == 0) {
            sum = 0.0;
            for (unsigned int i = 0; i < 32; i++)
                sum += max_vals[i];
            tmp[blockIdx.x] = sum;
        }
        __syncthreads();
        for (unsigned int i = threadIdx.x; i < width; i += 32) {
            out[blockIdx.x * width + i] /= tmp[blockIdx.x];
        }
    }
    """
_mod_softmax = SourceModule(__softmax_kernel_code)
_softmax_impl = _mod_softmax.get_function("softmax_kernel")

# ----------------------------- Caffe2 Kernels ------------------------------ #
# Please see Third Party License file for license information

__im2col_fp32_kernel_code = """
    __global__ void im2col_fp32_kernel(const int n, const float* data_im,
        const int height, const int width, const int kernel_h, const int kernel_w,
        const int pad_t, const int pad_l,
        const int stride_h, const int stride_w,
        const int width_col, const int channels,
        float* data_col) {
      for (int index = blockIdx.x * blockDim.x + threadIdx.x;
           index < (n);
           index += blockDim.x * gridDim.x) {
        int channel_in = index % channels;
        int w_out = index / channels % width_col;
        int h_out = index / channels / width_col;
        int h_in = h_out * stride_h - pad_t;
        int w_in = w_out * stride_w - pad_l;
        float* local_data_col = data_col +
            ((h_out * width_col) + w_out) * channels * kernel_h * kernel_w
            + channel_in;
        for (int i = 0; i < kernel_h; ++i) {
          int h = h_in + i;
          for (int j = 0; j < kernel_w; ++j) {
            int w = w_in + j;
            *local_data_col = (h >= 0 && w >= 0 && h < height && w < width) ?
                data_im[(h * width + w) * channels + channel_in] : 0;
            local_data_col += channels;
          }
        }
      }
    }
    """

_mod_im2col_fp32 = SourceModule(__im2col_fp32_kernel_code)
_im2col_fp32_impl = _mod_im2col_fp32.get_function("im2col_fp32_kernel")

__col2im_fp32_kernel_code = """
    __global__ void col2im_fp32_kernel(const int n, const float* data_col,
        const int width, const int channels,
        const int patch_h, const int patch_w,
        const int pad_t, const int pad_l,
        const int stride_h, const int stride_w,
        const int height_col, const int width_col,
        float* data_im) {
      for (int index = blockIdx.x * blockDim.x + threadIdx.x;
           index < (n);
           index += blockDim.x * gridDim.x) {
        float val = 0;
        int c = index % channels;
        int w = index / channels % width + pad_l;
        int h = index / channels / width + pad_t;
        // compute the start and end of the output
        int w_col_start = (w < patch_w) ? 0 : (w - patch_w) / stride_w + 1;
        int w_col_end = min(w / stride_w + 1, width_col);
        int h_col_start = (h < patch_h) ? 0 : (h - patch_h) / stride_h + 1;
        int h_col_end = min(h / stride_h + 1, height_col);
        int channels_col = patch_h * patch_w * channels;
        /*
        for (int h_col = h_col_start; h_col < h_col_end; ++h_col) {
          for (int w_col = w_col_start; w_col < w_col_end; ++w_col) {
            int c_col = ((h - h_col * stride_h) * patch_w + w - w_col * stride_w) * channels + c;
            val += data_col[(h_col * width_col + w_col) * channels_col + c_col];
          }
        }
        */
        // Equivalent of above
        int offset = (h * patch_w + w) * channels + c;
        int coeff_h_col = width_col * channels_col - stride_h * patch_w * channels;
        int coeff_w_col = channels_col - stride_w * channels;
        for (int h_col = h_col_start; h_col < h_col_end; ++h_col) {
          for (int w_col = w_col_start; w_col < w_col_end; ++w_col) {
            val += data_col[offset + h_col * coeff_h_col + w_col * coeff_w_col];
          }
        }
        data_im[index] += val;
      }
    }
    """

_mod_col2im_fp32 = SourceModule(__col2im_fp32_kernel_code)
_col2im_fp32_impl = _mod_col2im_fp32.get_function("col2im_fp32_kernel")

__maxpool_fwd_fp32_kernel = """
    #include "float.h"
    __global__ void max_pool_fwd(const int nthreads, const float* bottom_data,
        const int height, const int width,
        const int channels, const int pooled_height, const int pooled_width,
        const int kernel_h, const int kernel_w, const int stride_h,
        const int stride_w, const int pad_t, const int pad_l, float* top_data,
        float* mask) {
      for (int index = blockIdx.x * blockDim.x + threadIdx.x;
           index < (nthreads);
           index += blockDim.x * gridDim.x) {
        int n = index;
        int c = n % channels;
        n /= channels;
        int wstart = (n % pooled_width) * stride_w - pad_l;
        n /= pooled_width;
        int hstart = (n % pooled_height) * stride_h - pad_t;
        n /= pooled_height;
        int hend = min(hstart + kernel_h, height);
        int wend = min(wstart + kernel_w, width);
        hstart = max(hstart, 0);
        wstart = max(wstart, 0);
        float maxval = -FLT_MAX;
        int maxidx = -1;
        bottom_data += n * height * width * channels;
        for (int h = hstart; h < hend; ++h) {
          for (int w = wstart; w < wend; ++w) {
            int idx = (h * width + w) * channels + c;
            if (bottom_data[idx] > maxval) {
              maxidx = idx;
              maxval = bottom_data[idx];
            }
          }
        }
        top_data[index] = maxval;
        mask[index] = maxidx;
        if (maxidx == -1) {
          top_data[index] = 0;
        }
      }
    }
    """
_mod_maxpool_fwd_fp32 = SourceModule(__maxpool_fwd_fp32_kernel)
_maxpool_fwd_fp32_impl = _mod_maxpool_fwd_fp32.get_function("max_pool_fwd")

__maxpool_bwd_fp32_kernel = """
    __global__ void max_pool_bwd(
        const int nthreads, const float* top_diff, const float* mask,
        const int top_offset, const int bottom_offset, float* bottom_diff) {
      for (int index = blockIdx.x * blockDim.x + threadIdx.x;
           index < (nthreads);
           index += blockDim.x * gridDim.x) {
        if (!(mask[index] < 0.0)) {
          int image_id = (index / top_offset);
          atomicAdd(bottom_diff + image_id * bottom_offset + (int)(mask[index]),top_diff[index]);
        }
      }
    }
    """
_mod_maxpool_bwd_fp32 = SourceModule(__maxpool_bwd_fp32_kernel)
_maxpool_bwd_fp32_impl = _mod_maxpool_bwd_fp32.get_function("max_pool_bwd")

__avepool_fwd_fp32_kernel = """
    __global__ void ave_pool_fwd(
        const int nthreads, const float* bottom_data,
        const int num, const int height, const int width,
        const int channels, const int pooled_height, const int pooled_width,
        const int kernel_h, const int kernel_w, const int stride_h,
        const int stride_w, const int pad_t, const int pad_l, float* top_data) {
      for (int index = blockIdx.x * blockDim.x + threadIdx.x;
           index < (nthreads);
           index += blockDim.x * gridDim.x) {
        int c = index % channels;
        int pw = (index / channels) % pooled_width;
        int ph = (index / channels / pooled_width) % pooled_height;
        int n = index / channels / pooled_width / pooled_height;
        int hstart = ph * stride_h - pad_t;
        int wstart = pw * stride_w - pad_l;
        int hend = min(hstart + kernel_h, height);
        int wend = min(wstart + kernel_w, width);
        hstart = max(hstart, 0);
        wstart = max(wstart, 0);
        float output = 0;
        bottom_data += n * height * width * channels;
        for (int h = hstart; h < hend; ++h) {
          for (int w = wstart; w < wend; ++w) {
            output += bottom_data[(h * width + w) * channels + c];
          }
        }
        // Make sure that all pixels were not padding
        int pool_size = max((hend - hstart) * (wend - wstart), 1);
        top_data[index] = output / pool_size;
      }
    }
    """
_mod_avepool_fwd_fp32 = SourceModule(__avepool_fwd_fp32_kernel)
_avepool_fwd_fp32_impl = _mod_avepool_fwd_fp32.get_function("ave_pool_fwd")

__avepool_bwd_fp32_kernel = """
    __global__ void ave_pool_bwd(const int nthreads,
        const float* const top_diff, const int num, const int height,
        const int width, const int channels, const int pooled_height,
        const int pooled_width, const int kernel_h, const int kernel_w,
        const int stride_h, const int stride_w, const int pad_t,
        const int pad_l, float* const bottom_diff) {
      for (int index = blockIdx.x * blockDim.x + threadIdx.x;
           index < (nthreads);
           index += blockDim.x * gridDim.x) {
        // find out the local index
        // find out the local offset
        const int c = index % channels;
        const int w = index / channels % width + pad_l;
        const int h = (index / channels / width) % height + pad_t;
        const int n = index / channels / width / height;
        const int phstart = (h < kernel_h) ? 0 : (h - kernel_h) / stride_h + 1;
        const int phend = min(h / stride_h + 1, pooled_height);
        const int pwstart = (w < kernel_w) ? 0 : (w - kernel_w) / stride_w + 1;
        const int pwend = min(w / stride_w + 1, pooled_width);
        float gradient = 0;
        const float* const top_diff_slice =
            top_diff + n * pooled_height * pooled_width * channels + c;
        for (int ph = phstart; ph < phend; ++ph) {
          for (int pw = pwstart; pw < pwend; ++pw) {
            // figure out the pooling size
            int hstart = ph * stride_h - pad_t;
            int wstart = pw * stride_w - pad_l;
            int hend = min(hstart + kernel_h, height);
            int wend = min(wstart + kernel_w, width);
            hstart = max(hstart, 0);
            wstart = max(wstart, 0);
            int pool_size = (hend - hstart) * (wend - wstart);
            gradient +=
                top_diff_slice[(ph * pooled_width + pw) * channels] / pool_size;
          }
        }
        bottom_diff[index] += gradient;
      }
    }
    """
_mod_avepool_bwd_fp32 = SourceModule(__avepool_bwd_fp32_kernel)
_avepool_bwd_fp32_impl = _mod_avepool_bwd_fp32.get_function("ave_pool_bwd")<|MERGE_RESOLUTION|>--- conflicted
+++ resolved
@@ -26,12 +26,8 @@
 class PyCudaHandler(Handler):
     __undescribed__ = {'context', 'dtype', 'EMPTY', 'rnd'}
 
-<<<<<<< HEAD
     def __init__(self, seed=None):
-=======
-    def __init__(self, seed=None, init_cudnn=True):
         super(PyCudaHandler, self).__init__()
->>>>>>> 276856c4
         self.dtype = np.float32
         self.context = cumisc._global_cublas_handle
         self.EMPTY = gpuarray.zeros((), dtype=self.dtype)
@@ -147,7 +143,22 @@
     def clip_t(self, a, a_min, a_max, out):
         clip_kernel(a, out, a_min, a_max)
 
-<<<<<<< HEAD
+    # NEW  -----------------------------------------------------------------
+
+    def modulo_mm(self, a, b, out):
+        modulo_mm_kernel(a, b, out)
+
+    def clw_undo_update(self, batch_size, feature_size, timing_mod, b, out):
+        clw_undo_update_kernel(batch_size, feature_size, timing_mod, b, out)
+
+    def clw_copy_add_act_of_inactive(self, batch_size, feature_size, timing, hb_t, out):
+        clw_copy_add_act_of_inactive_kernel(batch_size, feature_size, timing, hb_t, out)
+
+    def clw_set_inactive_to_zero(self, batch_size, feature_size, timing, out):
+        clw_set_inactive_to_zero_kernel(batch_size, feature_size, timing, out)
+
+    # END NEW  -------------------------------------------------------------
+
     def conv2d_backward_batch(self, inputs, params, padding, stride,
                               in_deltas, out_deltas, dparams, dbias):
         num_filters = params.shape[0]
@@ -203,85 +214,6 @@
                               grid=(NUM_CUDA_THREADS, 1, 1))
 
     def conv2d_forward_batch(self, inputs, params, bias, outputs,
-=======
-    # NEW  -----------------------------------------------------------------
-
-    def modulo_mm(self, a, b, out):
-        modulo_mm_kernel(a, b, out)
-
-    def clw_undo_update(self, batch_size, feature_size, timing_mod, b, out):
-        clw_undo_update_kernel(batch_size, feature_size, timing_mod, b, out)
-
-    def clw_copy_add_act_of_inactive(self, batch_size, feature_size, timing, hb_t, out):
-        clw_copy_add_act_of_inactive_kernel(batch_size, feature_size, timing, hb_t, out)
-
-    def clw_set_inactive_to_zero(self, batch_size, feature_size, timing, out):
-        clw_set_inactive_to_zero_kernel(batch_size, feature_size, timing, out)
-
-    # END NEW  -------------------------------------------------------------
-
-    def conv2d_backward_batch(self, inputs, weights, padding, stride,
-                              in_deltas, out_deltas, weight_deltas,
-                              bias_deltas):
-        upscalex, upscaley = 1, 1  # currently not exposed to API
-
-        x_desc = cudnn.cudnnCreateTensorDescriptor()
-        cudnn.cudnnSetTensor4dDescriptor(x_desc, self.cudnn_tensor_format,
-                                         self.cudnn_data_type, *inputs.shape)
-        id_desc = cudnn.cudnnCreateTensorDescriptor()
-        cudnn.cudnnSetTensor4dDescriptor(id_desc, self.cudnn_tensor_format,
-                                         self.cudnn_data_type,
-                                         *in_deltas.shape)
-        od_desc = cudnn.cudnnCreateTensorDescriptor()
-        cudnn.cudnnSetTensor4dDescriptor(od_desc, self.cudnn_tensor_format,
-                                         self.cudnn_data_type,
-                                         *out_deltas.shape)
-        w_desc = cudnn.cudnnCreateFilterDescriptor()
-        cudnn.cudnnSetFilter4dDescriptor(w_desc, self.cudnn_data_type,
-                                         *weights.shape)
-        dw_desc = cudnn.cudnnCreateFilterDescriptor()
-        cudnn.cudnnSetFilter4dDescriptor(dw_desc, self.cudnn_data_type,
-                                         *weight_deltas.shape)
-        db_desc = cudnn.cudnnCreateTensorDescriptor()
-        cudnn.cudnnSetTensor4dDescriptor(db_desc, self.cudnn_tensor_format,
-                                         self.cudnn_data_type, 1,
-                                         bias_deltas.size, 1, 1)
-        conv_desc = cudnn.cudnnCreateConvolutionDescriptor()
-        cudnn.cudnnSetConvolution2dDescriptor(conv_desc, padding, padding,
-                                              stride[0], stride[1], upscalex,
-                                              upscaley, self.cudnn_convmode)
-
-        alpha, beta = 1.0, 0.0
-        x_data = ctypes.c_void_p(int(inputs.gpudata))
-        w_data = ctypes.c_void_p(int(weights.gpudata))
-        id_data = ctypes.c_void_p(int(in_deltas.gpudata))
-        od_data = ctypes.c_void_p(int(out_deltas.gpudata))
-        dw_data = ctypes.c_void_p(int(weight_deltas.gpudata))
-        db_data = ctypes.c_void_p(int(bias_deltas.gpudata))
-
-        cudnn.cudnnConvolutionBackwardFilter(self.cudnn_context, alpha,
-                                             x_desc, x_data, od_desc, od_data,
-                                             conv_desc, beta,
-                                             dw_desc, dw_data)
-
-        cudnn.cudnnConvolutionBackwardBias(self.cudnn_context, alpha,
-                                           od_desc, od_data, beta, db_desc,
-                                           db_data)
-        beta = 1.0  # Gradients w.r.t. inputs should be added
-        cudnn.cudnnConvolutionBackwardData(self.cudnn_context, alpha,
-                                           w_desc, w_data, od_desc, od_data,
-                                           conv_desc, beta,
-                                           id_desc, id_data)
-        cudnn.cudnnDestroyTensorDescriptor(x_desc)
-        cudnn.cudnnDestroyFilterDescriptor(w_desc)
-        cudnn.cudnnDestroyTensorDescriptor(id_desc)
-        cudnn.cudnnDestroyTensorDescriptor(od_desc)
-        cudnn.cudnnDestroyFilterDescriptor(dw_desc)
-        cudnn.cudnnDestroyFilterDescriptor(db_desc)
-        cudnn.cudnnDestroyConvolutionDescriptor(conv_desc)
-
-    def conv2d_forward_batch(self, inputs, weights, bias, outputs,
->>>>>>> 276856c4
                              padding, stride):
         num_filters = params.shape[0]
         num_images, input_rows, input_cols, num_input_maps = inputs.shape

--- conflicted
+++ resolved
@@ -292,16 +292,8 @@
     def mult_add_tt(self, a, b, out):
         out[:] += a * b
 
-<<<<<<< HEAD
-    def sigmoid(self, x, y):
-        indices = x >= 0
-        y[indices] = 1. / (1. + np.exp(-x[indices]))
-        indices = x < 0
-        y[indices] = np.exp(x[indices]) / (1. + np.exp(x[indices]))
-=======
     def mult_mv(self, m, v, out):
         out[:] = m * v
->>>>>>> 357dd956
 
     def mult_st(self, s, t, out):
         np.multiply(s, t, out)
@@ -341,7 +333,10 @@
         y[:] = 1. / (1. + np.exp(-x))
 
     def sigmoid_deriv(self, x, y, dy, dx):
-        dx[:] = dy * y * (1. - y)
+        indices = x >= 0
+        y[indices] = 1. / (1. + np.exp(-x[indices]))
+        indices = x < 0
+        y[indices] = np.exp(x[indices]) / (1. + np.exp(x[indices]))
 
     def softmax_m(self, m, out):
         maxes = np.amax(m, axis=1, keepdims=True)

--- conflicted
+++ resolved
@@ -2,19 +2,7 @@
 # coding=utf-8
 from __future__ import division, print_function, unicode_literals
 from brainstorm.uniquely_named import UniquelyNamed
-<<<<<<< HEAD
-from brainstorm.utils import is_valid_python_identifier
-
-
-class InvalidArchitectureError(Exception):
-    """
-    Exception that is thrown if attempting to build an invalid architecture.
-    (E.g. circle)
-    """
-    pass
-=======
-from brainstorm.utils import InvalidArchitectureError, PYTHON_IDENTIFIER
->>>>>>> c3166266
+from brainstorm.utils import InvalidArchitectureError, is_valid_python_identifier
 
 
 class ConstructionLayer(UniquelyNamed):
